--- conflicted
+++ resolved
@@ -306,13 +306,8 @@
 
             {% if can_release_ownership %}
               <span ng-hide="explorationRightsService.isCommunityOwned()" class="oppia-exploration-ctrl">
-<<<<<<< HEAD
-                <button type="button" class="btn" ng-click="showReleaseExplorationOwnershipModal()" ng-disabled="isExplorationLockedForEditing()">
-                  Release Ownership
-=======
-                <button type="button" ng-click="showTransferExplorationOwnershipModal()" ng-disabled="isExplorationLockedForEditing()">
+                <button type="button" class="btn" ng-click="showTransferExplorationOwnershipModal()" ng-disabled="isExplorationLockedForEditing()">
                   Transfer ownership to the community
->>>>>>> 37173b6a
                 </button>
                 <img class="oppia-help" src="/images/help.png"
                      tooltip="Click this button to transfer ownership of this exploration to the community."
@@ -321,7 +316,7 @@
             {% endif %}
 
             <span ng-show="explorationRightsService.isPublic()" class="oppia-exploration-ctrl">
-              <button type="button" ng-click="showNominateExplorationModal()">
+              <button type="button" class="btn" ng-click="showNominateExplorationModal()">
                 Nominate for release
               </button>
               <img class="oppia-help" src="/images/help.png"
