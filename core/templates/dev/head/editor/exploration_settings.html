--- conflicted
+++ resolved
@@ -29,18 +29,6 @@
                     <input id="explorationCategory" type="text" class="form-control" ng-model="explorationCategoryService.displayed" ng-blur="saveExplorationCategory()">
                   </div>
                 </div>
-<<<<<<< HEAD
-                <div class="form-group" ng-class="{'has-error': !explorationObjectiveService.displayed}">
-                  <label for="explorationObjective" class="col-lg-2 col-md-2 col-sm-2">Objective</label>
-                  <div class="col-lg-10 col-md-10 col-sm-10">
-                    <input id="explorationObjective" type="text" class="form-control" ng-model="explorationObjectiveService.displayed" ng-blur="saveExplorationObjective()" placeholder="Learn how to multiply two numbers">
-                    <span class="help-block" style="font-size: smaller">
-                      What does this exploration help learners to do?
-                    </span>
-                  </div>
-                </div>
-=======
->>>>>>> 55a998cc
                 <div class="form-group">
                   <label for="explorationLanguageCode" class="col-lg-2 col-md-2 col-sm-2">Language</label>
                   <div class="col-lg-10 col-md-10 col-sm-10">
@@ -167,39 +155,23 @@
 
                 <div ng-show="activeInputData.name == 'explorationMetadata.editRoles'">
                   <strong>Add or Change Role</strong>
-<<<<<<< HEAD
-                  <br><br>
-=======
->>>>>>> 55a998cc
                   <div class="form-group">
                     <form ng-submit="editRole(newMemberUsername, newMemberRole.value)">
                       <label for="newMemberUsername">Username of invited user</label>
                       <div>
-<<<<<<< HEAD
-                        <input type="text" id="newMemberUsername" class="form-control" ng-model="newMemberUsername" placeholder="{{username}}">
-=======
                         <input type="text" id="newMemberUsername" class="form-control protractor-test-role-username" ng-model="newMemberUsername" placeholder="{{username}}">
->>>>>>> 55a998cc
                       </div>
                       <br>
                       <label for="newMemberRole">Role of invited user</label>
                       <div>
-<<<<<<< HEAD
-                        <select ng-model="newMemberRole" class="form-control" ng-options="r.name for r in ROLES" style="width: 250px;">
-=======
                         <select ng-model="newMemberRole" class="form-control protractor-test-role-select" ng-options="r.name for r in ROLES" style="width: 250px;">
->>>>>>> 55a998cc
                         </select>
                         <span class="help-block">
                           Note that managers also have the permissions of collaborators, and collaborators also have the permissions of viewers. Please note that assigning roles is irreversible (though you can always assign somebody to a higher role).
                         </span>
                       </div>
 
-<<<<<<< HEAD
-                      <input type="submit" class="btn btn-default" value="Save">
-=======
                       <input type="submit" class="btn btn-default protractor-test-save-role" value="Save">
->>>>>>> 55a998cc
                       <button type="button" class="btn btn-default" ng-click="closeEditRolesForm()"
                         ng-show="activeInputData.name == 'explorationMetadata.editRoles'">
                         Cancel
