<footer class="oppia-footer">
  <div class="oppia-footer-container">
    <div class="row">
      <div class="col-sm-3">
        <h4>ABOUT OPPIA</h4>
        <ul>
          <li><a href="/about">About</a></li>
          <li><a href="/about#foundation">The Oppia Foundation</a></li>
          <li><a href="/contact">Get Involved</a></li>
          <li><a href="/about#credits">Credits</a></li>
        </ul>
      </div>
      <div class="col-sm-3">
        <h4>TEACH/LEARN</h4>
        <ul>
<<<<<<< HEAD
          <li><a href="/about#teach">Teach with Oppia</a></li>
          <li><a href="/participate">Participation Playbook</a></li>
=======
          <li><a href="/teach#teach">Teach on Oppia</a></li>
          <li><a href="/teach#playbook">Participation Playbook</a></li>
        </ul>
      </div>
      <div class="col-sm-3">
        <h4>LEARN</h4>
        <ul>
>>>>>>> b888d6cf
          <li><a href="/library">Browse the Library</a></li>
        </ul>
      </div>
      <div class="col-sm-3">
        <h4>CONTACT US</h4>
        <ul>
          <li><a href="/forum">Forum</a></li>
          <li><a href="/contact">Contact Us</a></li>
        </ul>
      </div>
      <div class="col-sm-3">
        <h4><span translate="I18N_LANGUAGE_FOOTER_VIEW_IN"></span></h4>
        <ul ng-controller="I18nFooter">
          <select ng-model="currentLanguageCode"
                  ng-change="changeLanguage()"
                  ng-options="langCode as langName for (langCode, langName) in supportedSiteLanguages"
                  class="protractor-test-i18n-language-selector"
                  style="color: black;">
          </select>
        </ul>
      </div>
    </div>
  </div>
</footer>
<|MERGE_RESOLUTION|>--- conflicted
+++ resolved
@@ -13,18 +13,8 @@
       <div class="col-sm-3">
         <h4>TEACH/LEARN</h4>
         <ul>
-<<<<<<< HEAD
-          <li><a href="/about#teach">Teach with Oppia</a></li>
-          <li><a href="/participate">Participation Playbook</a></li>
-=======
-          <li><a href="/teach#teach">Teach on Oppia</a></li>
+          <li><a href="/teach#teach">Teach with Oppia</a></li>
           <li><a href="/teach#playbook">Participation Playbook</a></li>
-        </ul>
-      </div>
-      <div class="col-sm-3">
-        <h4>LEARN</h4>
-        <ul>
->>>>>>> b888d6cf
           <li><a href="/library">Browse the Library</a></li>
         </ul>
       </div>
