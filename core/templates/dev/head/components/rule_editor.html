<div style="position: relative;">
  <form class="form-inline protractor-test-rule-details" role="form" name="ruleEditForm.form">
<<<<<<< HEAD
    <div>
      <rule-type-selector class="protractor-test-answer-description" local-value="rule.rule_type" on-selection-change="onSelectNewRuleType">
      </rule-type-selector>
    </div>

    <div>
      <span ng-repeat="item in ruleDescriptionFragments track by $index" class="protractor-test-answer-description-fragment" style="margin-right: 5px; width: 100%;">
=======
    <div ng-if="rule.rule_type != 'FuzzyMatches'">
      <rule-type-selector class="protractor-test-answer-description" local-value="rule.rule_type" on-selection-change="onSelectNewRuleType">
      </rule-type-selector>

      <span ng-repeat="item in ruleDescriptionFragments track by $index" class="form-group protractor-test-answer-description-fragment" style="margin-right: 5px; width: 100%;">
>>>>>>> 50cd1914
        <span ng-if="item.type == 'select'" style="color: black;">
          <span ng-if="ruleDescriptionChoices.length === 1">
            "<[ruleDescriptionChoices[0].val|convertToPlainText|truncate]>"
          </span>
          <span ng-if="ruleDescriptionChoices.length !== 1">
            <select class="form-control" ng-model="rule.inputs[item.varName]" ng-options="choice.id as (choice.val|convertToPlainText|truncate) for choice in ruleDescriptionChoices" style="max-width: 250px;">
            </select>
          </span>
        </span>
<<<<<<< HEAD

        <span ng-if="item.type == 'checkboxes'" style="color: black;">
          <object-editor obj-type="SetOfHtmlString" init-args="{choices: ruleDescriptionChoices}" value="rule.inputs[item.varName]"></object-editor>
        </span>
=======
>>>>>>> 50cd1914

        <span ng-if="item.type != 'select' && item.type != 'noneditable'">
          <object-editor obj-type="<[item.type]>" is-editable="isEditable" always-editable="true" value="rule.inputs[item.varName]" style="color: black;"></object-editor>
        </span>
        <span ng-if="item.type == 'noneditable'">
          <[item.text]>
        </span>
      </span>
    </div>
<<<<<<< HEAD
=======
    <div ng-if="rule.rule_type == 'FuzzyMatches'">
      <fuzzy-rule-panel rule-inputs="rule.inputs" on-training-data-deletion="onDeleteTrainingDataEntry(index)">
      </fuzzy-rule-panel>
    </div>
>>>>>>> 50cd1914
  </form>

  <div class="oppia-rule-save-cancel-buttons" ng-if="isEditingRuleInline()">
    <div class="pull-right">
      <button type="button" class="btn btn-default" ng-click="cancelThisEdit()">Cancel</button>
      <button type="button" class="btn btn-success protractor-test-save-answer" ng-disabled="ruleEditForm.form.$invalid" ng-click="saveThisRule()">Save Answer</button>
    </div>

    <div style="clear: both;"></div>
  </div>
</div>

<script type="text/ng-template" id="rules/fuzzyRulePanel">
  is similar to

  <button type="button" ng-repeat="trainingDataHtml in trainingDataHtmlList" class="btn btn-default protractor-test-retrain-answer oppia-unresolved-answer-button" ng-click="openRetrainAnswerModal($index)">
    <span angular-html-bind="trainingDataHtml"></span>
  </button>
</script><|MERGE_RESOLUTION|>--- conflicted
+++ resolved
@@ -1,20 +1,10 @@
 <div style="position: relative;">
   <form class="form-inline protractor-test-rule-details" role="form" name="ruleEditForm.form">
-<<<<<<< HEAD
-    <div>
-      <rule-type-selector class="protractor-test-answer-description" local-value="rule.rule_type" on-selection-change="onSelectNewRuleType">
-      </rule-type-selector>
-    </div>
-
-    <div>
-      <span ng-repeat="item in ruleDescriptionFragments track by $index" class="protractor-test-answer-description-fragment" style="margin-right: 5px; width: 100%;">
-=======
     <div ng-if="rule.rule_type != 'FuzzyMatches'">
       <rule-type-selector class="protractor-test-answer-description" local-value="rule.rule_type" on-selection-change="onSelectNewRuleType">
       </rule-type-selector>
 
       <span ng-repeat="item in ruleDescriptionFragments track by $index" class="form-group protractor-test-answer-description-fragment" style="margin-right: 5px; width: 100%;">
->>>>>>> 50cd1914
         <span ng-if="item.type == 'select'" style="color: black;">
           <span ng-if="ruleDescriptionChoices.length === 1">
             "<[ruleDescriptionChoices[0].val|convertToPlainText|truncate]>"
@@ -24,14 +14,10 @@
             </select>
           </span>
         </span>
-<<<<<<< HEAD
 
         <span ng-if="item.type == 'checkboxes'" style="color: black;">
           <object-editor obj-type="SetOfHtmlString" init-args="{choices: ruleDescriptionChoices}" value="rule.inputs[item.varName]"></object-editor>
         </span>
-=======
->>>>>>> 50cd1914
-
         <span ng-if="item.type != 'select' && item.type != 'noneditable'">
           <object-editor obj-type="<[item.type]>" is-editable="isEditable" always-editable="true" value="rule.inputs[item.varName]" style="color: black;"></object-editor>
         </span>
@@ -40,13 +26,11 @@
         </span>
       </span>
     </div>
-<<<<<<< HEAD
-=======
+
     <div ng-if="rule.rule_type == 'FuzzyMatches'">
       <fuzzy-rule-panel rule-inputs="rule.inputs" on-training-data-deletion="onDeleteTrainingDataEntry(index)">
       </fuzzy-rule-panel>
     </div>
->>>>>>> 50cd1914
   </form>
 
   <div class="oppia-rule-save-cancel-buttons" ng-if="isEditingRuleInline()">
