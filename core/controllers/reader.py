--- conflicted
+++ resolved
@@ -130,6 +130,8 @@
                 'answer_group_index': best_matched_answer_group_index,
                 'classification_certainty': best_matched_truth_value,
                 'rule_spec_index': best_matched_rule_spec_index,
+                'classification_categorization': (
+                    exp_domain.HARD_RULE_CLASSIFICATION),
             }
 
     return None
@@ -165,6 +167,8 @@
                     'answer_group_index': best_matched_answer_group_index,
                     'classification_certainty': best_matched_truth_value,
                     'rule_spec_index': best_matched_rule_spec_index,
+                    'classification_categorization': (
+                        exp_domain.SOFT_RULE_CLASSIFICATION),
                 }
 
     return None
@@ -263,38 +267,23 @@
         response = classify_string_classifier_rule(
             state, params, input_type, normalized_answer, fs)
 
+    # TODO(bhenning): Add soft and classifier classifications.
+
     # The best matched group must match above a certain threshold. If no group
     # meets this requirement, then the default 'group' automatically matches
     # resulting in the outcome of the answer being the default outcome of the
     # state.
-<<<<<<< HEAD
-    # TODO(bhenning): Add soft and classifier classifications.
-    if (best_matched_truth_value >=
-            feconf.DEFAULT_ANSWER_GROUP_CLASSIFICATION_THRESHOLD):
-        return {
-            'outcome': best_matched_answer_group.outcome.to_dict(),
-            'answer_group_index': best_matched_answer_group_index,
-            'rule_spec_index': best_matched_rule_spec_index,
-            'classification_categorization': (
-                exp_domain.HARD_RULE_CLASSIFICATION),
-        }
-=======
     if (response is not None and response['classification_certainty'] >=
             feconf.DEFAULT_ANSWER_GROUP_CLASSIFICATION_THRESHOLD):
         return response
->>>>>>> 26a0f77c
     elif state.interaction.default_outcome is not None:
         return {
             'outcome': state.interaction.default_outcome.to_dict(),
             'answer_group_index': len(state.interaction.answer_groups),
-<<<<<<< HEAD
+            'classification_certainty': 0.0,
             'rule_spec_index': 0,
             'classification_categorization': (
                 exp_domain.DEFAULT_OUTCOME_CLASSIFICATION),
-=======
-            'classification_certainty': 0.0,
-            'rule_spec_index': 0
->>>>>>> 26a0f77c
         }
 
     raise Exception('Something has seriously gone wrong with the exploration. '
